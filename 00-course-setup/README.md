# Course Setup

## Introduction

This lesson will cover how to run the code samples of this course.

## Clone or Fork this Repo

To begin, please clone or fork the GitHub Repository. This will make your own version of the course material so that you can run, test, and tweak the code!

This can be done by clicking the link to <a href="https://github.com/microsoft/ai-agents-for-beginners/fork" target="_blank">fork the repo</a>

You should now have your own forked version of this course in the following link:

![Forked Repo](./images/forked-repo.png)

## Running the Code

This course offers a series of Jupyter Notebooks that you can run with to get hands-on experience building AI Agents.

The code samples use either:

**Requires GitHub Account - Free**:

1) Semantic Kernel Agent Framework + GitHub Models Marketplace. Labelled as (semantic-kernel.ipynb)
2) AutoGen Framework + GitHub Models Marketplace. Labeled as (autogen.ipynb)

**Requires Azure Subscription**:
3) Azure AI Foundry + Azure AI Agent Service. Labelled as (azureaiagent.ipynb)

We encourage you to try out all three types of examples to see which one works best for you.

Whichever option you choose, it will determine which setup steps you need to follow below:

## Requirements

- Python 3.12+
- A GitHub Account - For Access to the GitHub Models Marketplace
- Azure Subscription - For Access to Azure AI Foundry
- Azure AI Foundry Account - For Access to the Azure AI Agent Service

We have included a `requirements.txt` file in the root of this repository that contains all the required Python packages to run the code samples.

You can install them by running the following command in your terminal at the root of the repository:

```bash
pip install -r requirements.txt
```
We recommend creating a Python virtual environment to avoid any conflicts and issues.

## Set Up for Samples using GitHub Models 

### Step 1: Retrieve Your GitHub Personal Access Token (PAT)

Currently, this course uses the GitHub Models Marketplace to offer free access to Large Language Models (LLMs) that will be used to create AI Agents.

To access this service, you will need to create a GitHub Personal Access Token.

This can be done by going to your <a href="https://github.com/settings/personal-access-tokens" target="_blank">Personal Access Tokens settings</a> in your GitHub Account.

Select the `Fine-grained tokens` option on the left side of your screen.

Then select `Generate new token`.

![Generate Token](./images/generate-token.png)

You will be prompted to enter a name for your token, select the expiration date (Recommended: 30 Days), and select the scopes for your token (Public Repositories).

Copy your new token that you have just created. You will now add this to your `.env` file included in this course. 


### Step 2: Create Your `.env` File

To create your `.env` file run the following command in your terminal.

```bash
cp .env.example .env
```

This will copy the example file and create a `.env` in your directory and where you fill in the values for the environment variables.

With your token copied, open the `.env` file in your favorite text editor and paste your token into the `GITHUB_TOKEN` field.

You should now be able to run the code samples of this course.

## Set Up for Samples using Azure AI Foundry and Azure AI Agent Service

### Step 1: Retrieve Your Azure Project Connection String

<<<<<<< HEAD
Follow the steps to creating a hub and project in Azure AI Foundry found here: [Hub resources overview](https://learn.microsoft.com/en-us/azure/ai-foundry/concepts/ai-resources)
=======
Follow the steps to create a project and agent in Azure AI Foundry found here: [Create a project in Azure AI Foundry](https://learn.microsoft.com/en-us/azure/ai-services/agents/quickstart?pivots=ai-foundry-portal?WT.mc_id=academic-105485-koreyst)
>>>>>>> 07fe4bea

Once you have created your project, you will need to retrieve the connection string for your project.

This can be done by going to the **Overview** page of your project in the Azure AI Foundry portal.

![Project Connection String](./images/project-connection-string.png)

### Step 2: Create Your `.env` File

To create your `.env` file run the following command in your terminal.

```bash
cp .env.example .env
```

This will copy the example file and create a `.env` in your directory and where you fill in the values for the environment variables.

With your token copied, open the `.env` file in your favorite text editor and paste your token into the `PROJECT_CONNECTION_STRING` field.

### Step 3: Sign in to Azure

As a security best practice, we'll use [keyless authentication](https://learn.microsoft.com/azure/developer/ai/keyless-connections?tabs=csharp%2Cazure-cli?WT.mc_id=academic-105485-koreyst) to authenticate to Azure OpenAI with Microsoft Entra ID. Before you can do so, you'll first need to install the **Azure CLI** per the [installation instructions](https://learn.microsoft.com/cli/azure/install-azure-cli?WT.mc_id=academic-105485-koreyst) for your operating system.

Next, open a terminal and run `az login --use-device-code` to sign in to your Azure account.

Once you've logged in, select your subscription in the terminal.


## Additional Environment Variables - Azure Search and Azure OpenAI 

For the Agentic RAG Lesson - Lesson 5 - there are samples that use Azure Search and Azure OpenAI.

If you want to run these samples, you will need to add the following environment variables to your `.env` file:

### Overview Page (Project)

- `AZURE_SUBSCRIPTION_ID` - Check **Project details** on the **Overview** page of your project.

- `AZURE_AI_PROJECT_NAME` - Look at the top of the **Overview** page for your project.

- `AZURE_OPENAI_SERVICE` - Find this in the **Included capabilities** tab for **Azure OpenAI Service** on the **Overview** page.

### Management Center

- `AZURE_OPENAI_RESOURCE_GROUP` - Go to **Project properties** on the **Overview** page of the **Management Center**.

- `GLOBAL_LLM_SERVICE` - Under **Connected resources**, find the **Azure AI Services** connection name. If not listed, check the **Azure portal** under your resource group for the AI Services resource name.

### Models + Endpoints Page

- `AZURE_OPENAI_EMBEDDING_DEPLOYMENT_NAME` - Select your embedding model (e.g., `text-embedding-ada-002`) and note the **Deployment name** from the model details.

- `AZURE_OPENAI_CHAT_DEPLOYMENT_NAME` - Select your chat model (e.g., `gpt-4o-mini`) and note the **Deployment name** from the model details.

### Azure Portal

- `AZURE_OPENAI_ENDPOINT` - Look for **Azure AI services**, click on it, then go to **Resource Management**, **Keys and Endpoint**, scroll down to the "Azure OpenAI endpoints", and copy the one that says "Language APIs".

- `AZURE_OPENAI_API_KEY` - From the same screen, copy KEY 1 or KEY 2.

- `AZURE_SEARCH_SERVICE_ENDPOINT` - Find your **Azure AI Search** resource, click it, and see **Overview**.

- `AZURE_SEARCH_API_KEY` - Then go to **Settings** and then **Keys** to copy the primary or secondary admin key.

### External Webpage

- `AZURE_OPENAI_API_VERSION` - Visit the [API version lifecycle](https://learn.microsoft.com/en-us/azure/ai-services/openai/api-version-deprecation#latest-ga-api-release) page under **Latest GA API release**.

### Setup keyless authentication

Rather than hardcode your credentials, we'll use a keyless connection with Azure OpenAI. To do so, we'll import `DefaultAzureCredential` and later call the `DefaultAzureCredential` function to get the credential.

```python
from azure.identity import DefaultAzureCredential, InteractiveBrowserCredential
```

## Stuck Somewhere?

If you have any issues running this setup, hop into our <a href="https://discord.gg/kzRShWzttr" target="_blank">Azure AI Community Discord</a> or <a href="https://github.com/microsoft/ai-agents-for-beginners/issues?WT.mc_id=academic-105485-koreyst" target="_blank">create an issue</a>.

## Next Lesson

You are now ready to run the code for this course. Happy learning more about the world of AI Agents! 

[Introduction to AI Agents and Agent Use Cases](../01-intro-to-ai-agents/README.md)<|MERGE_RESOLUTION|>--- conflicted
+++ resolved
@@ -87,11 +87,9 @@
 
 ### Step 1: Retrieve Your Azure Project Connection String
 
-<<<<<<< HEAD
+
 Follow the steps to creating a hub and project in Azure AI Foundry found here: [Hub resources overview](https://learn.microsoft.com/en-us/azure/ai-foundry/concepts/ai-resources)
-=======
-Follow the steps to create a project and agent in Azure AI Foundry found here: [Create a project in Azure AI Foundry](https://learn.microsoft.com/en-us/azure/ai-services/agents/quickstart?pivots=ai-foundry-portal?WT.mc_id=academic-105485-koreyst)
->>>>>>> 07fe4bea
+
 
 Once you have created your project, you will need to retrieve the connection string for your project.
 
