{
 "cells": [
  {
   "cell_type": "markdown",
   "metadata": {},
   "source": [
    "# Semantic Kernel Tool Use Example\n",
    "\n",
    "This document provides an overview and explanation of the code used to create a Semantic Kernel-based tool that integrates with Azure AI Search for Retrieval-Augmented Generation (RAG). The example demonstrates how to build an AI agent that retrieves travel documents from an Azure AI Search index, augments user queries with semantic search results, and streams detailed travel recommendations."
   ]
  },
  {
   "cell_type": "markdown",
   "metadata": {},
   "source": [
    "## Initializing the Environment"
   ]
  },
  {
   "cell_type": "markdown",
   "metadata": {},
   "source": [
    "### Importing Packages\n",
    "The following code imports the necessary packages:"
   ]
  },
  {
   "cell_type": "code",
<<<<<<< HEAD
   "execution_count": 4,
=======
   "execution_count": null,
>>>>>>> e8ee78a4
   "metadata": {},
   "outputs": [],
   "source": [
    "import os\n",
    "from azure.core.credentials import AzureKeyCredential\n",
    "from azure.search.documents import SearchClient\n",
    "from azure.search.documents.indexes import SearchIndexClient\n",
    "from azure.search.documents.indexes.models import SearchIndex, SimpleField, SearchFieldDataType, SearchableField\n",
    "\n",
    "from openai import AsyncOpenAI\n",
    "\n",
    "from semantic_kernel.kernel import Kernel\n",
    "from semantic_kernel.connectors.ai.open_ai import OpenAIChatCompletion\n",
    "from semantic_kernel.contents.chat_history import ChatHistory\n",
    "from semantic_kernel.functions import kernel_function\n",
    "from semantic_kernel.functions.kernel_arguments import KernelArguments\n",
    "from semantic_kernel.connectors.ai import FunctionChoiceBehavior\n",
    "from semantic_kernel.contents.function_call_content import FunctionCallContent\n",
    "from semantic_kernel.contents.function_result_content import FunctionResultContent\n",
    "from semantic_kernel.agents import ChatCompletionAgent\n",
    "\n",
    "from typing import Annotated"
   ]
  },
  {
   "cell_type": "markdown",
   "metadata": {},
   "source": [
    "### Creating the Semantic Kernel and AI Service\n",
    "\n",
    "A Semantic Kernel instance is created and configured with an asynchronous OpenAI chat completion service. The service is added to the kernel for use in generating responses."
   ]
  },
  {
   "cell_type": "code",
<<<<<<< HEAD
   "execution_count": 5,
=======
   "execution_count": null,
>>>>>>> e8ee78a4
   "metadata": {},
   "outputs": [],
   "source": [
    "# Initialize the asynchronous OpenAI client\n",
    "client = AsyncOpenAI(\n",
    "    api_key=os.environ[\"GITHUB_TOKEN\"],\n",
    "    base_url=\"https://models.inference.ai.azure.com/\"\n",
    ")\n",
    "\n",
    "# Create a Semantic Kernel instance and add an OpenAI chat completion service.\n",
    "kernel = Kernel()\n",
    "chat_completion_service = OpenAIChatCompletion(\n",
    "    ai_model_id=\"gpt-4o-mini\",\n",
    "    async_client=client,\n",
    "    service_id=\"agent\",\n",
    ")\n",
    "kernel.add_service(chat_completion_service)"
   ]
  },
  {
   "cell_type": "markdown",
   "metadata": {},
   "source": [
    "### Defining the Prompt Plugin\n",
    "\n",
    "The PromptPlugin is a native plugin that defines a function to build an augmented prompt using retrieval context"
   ]
  },
  {
   "cell_type": "code",
   "execution_count": null,
   "metadata": {},
<<<<<<< HEAD
   "outputs": [
    {
     "data": {
      "text/plain": [
       "KernelPlugin(name='promptPlugin', description=None, functions={})"
      ]
     },
     "execution_count": 6,
     "metadata": {},
     "output_type": "execute_result"
    }
   ],
=======
   "outputs": [],
>>>>>>> e8ee78a4
   "source": [
    "class PromptPlugin:\n",
    "    @kernel_function(\n",
    "        name=\"build_augmented_prompt\",\n",
    "        description=\"Build an augmented prompt using retrieval context or function results.\",\n",
    "    )\n",
    "    @staticmethod\n",
    "    def build_augmented_prompt(query: str, retrieval_context: str) -> str:\n",
    "        return (\n",
    "            f\"Retrieved Context:\\n{retrieval_context}\\n\\n\"\n",
    "            f\"User Query: {query}\\n\\n\"\n",
    "            \"First review the retrieved context, if this does not answer the query, try calling an available plugin functions that might give you an answer. If no context is available, say so.\"\n",
    "        )\n",
    "\n",
    "# Register the plugin with the kernel.\n",
    "kernel.add_plugin(PromptPlugin(), plugin_name=\"promptPlugin\")"
   ]
  },
  {
   "cell_type": "code",
<<<<<<< HEAD
   "execution_count": 7,
   "metadata": {},
   "outputs": [
    {
     "data": {
      "text/plain": [
       "KernelPlugin(name='weatherplugin', description=None, functions={'get_destination_temperature': KernelFunctionFromMethod(metadata=KernelFunctionMetadata(name='get_destination_temperature', plugin_name='weatherplugin', description='Get the average temperature for a specific travel destination.', parameters=[KernelParameterMetadata(name='destination', description=None, default_value=None, type_='str', is_required=True, type_object=<class 'str'>, schema_data={'type': 'string'}, include_in_function_choices=True)], is_prompt=False, is_asynchronous=False, return_parameter=KernelParameterMetadata(name='return', description='Returns the average temperature for the destination.', default_value=None, type_='str', is_required=True, type_object=<class 'str'>, schema_data={'type': 'string', 'description': 'Returns the average temperature for the destination.'}, include_in_function_choices=True), additional_properties={}), invocation_duration_histogram=<opentelemetry.metrics._internal.instrument._ProxyHistogram object at 0x000002162D881A90>, streaming_duration_histogram=<opentelemetry.metrics._internal.instrument._ProxyHistogram object at 0x000002162D89B0E0>, method=<bound method WeatherInfoPlugin.get_destination_temperature of <__main__.WeatherInfoPlugin object at 0x000002162D881B80>>, stream_method=None)})"
      ]
     },
     "execution_count": 7,
     "metadata": {},
     "output_type": "execute_result"
    }
   ],
=======
   "execution_count": null,
   "metadata": {},
   "outputs": [],
>>>>>>> e8ee78a4
   "source": [
    "class WeatherInfoPlugin:\n",
    "    \"\"\"A Plugin that provides the average temperature for a travel destination.\"\"\"\n",
    "\n",
    "    def __init__(self):\n",
    "        # Dictionary of destinations and their average temperatures\n",
    "        self.destination_temperatures = {\n",
    "            \"maldives\": \"82°F (28°C)\",\n",
    "            \"swiss alps\": \"45°F (7°C)\",\n",
    "            \"african safaris\": \"75°F (24°C)\"\n",
    "        }\n",
    "\n",
    "    @kernel_function(description=\"Get the average temperature for a specific travel destination.\")\n",
    "    def get_destination_temperature(self, destination: str) -> Annotated[str, \"Returns the average temperature for the destination.\"]:\n",
    "        \"\"\"Get the average temperature for a travel destination.\"\"\"\n",
    "        # Normalize the input destination (lowercase)\n",
    "        normalized_destination = destination.lower()\n",
    "\n",
    "        # Look up the temperature for the destination\n",
    "        if normalized_destination in self.destination_temperatures:\n",
    "            return f\"The average temperature in {destination} is {self.destination_temperatures[normalized_destination]}.\"\n",
    "        else:\n",
    "            return f\"Sorry, I don't have temperature information for {destination}. Available destinations are: Maldives, Swiss Alps, and African safaris.\"\n",
    "        \n",
    "kernel.add_plugin(WeatherInfoPlugin(), plugin_name=\"weatherplugin\")"
   ]
  },
  {
   "cell_type": "markdown",
   "metadata": {},
   "source": [
    "## Vector Database Initialization\n",
    "\n",
    "We initialize Azure AI Search with persistent storage and add enhanced sample documents. Azure AI Search will be used to store and retrieve documents that provide context for generating accurate responses."
   ]
  },
  {
   "cell_type": "code",
   "execution_count": null,
   "metadata": {},
   "outputs": [],
   "source": [
    "# Initialize Azure AI Search with persistent storage\n",
    "search_service_endpoint = os.getenv(\"AZURE_SEARCH_SERVICE_ENDPOINT\")\n",
    "search_api_key = os.getenv(\"AZURE_SEARCH_API_KEY\")\n",
    "index_name = \"travel-documents\"\n",
    "\n",
    "search_client = SearchClient(\n",
    "    endpoint=search_service_endpoint,\n",
    "    index_name=index_name,\n",
    "    credential=AzureKeyCredential(search_api_key)\n",
    ")\n",
    "\n",
    "index_client = SearchIndexClient(\n",
    "    endpoint=search_service_endpoint,\n",
    "    credential=AzureKeyCredential(search_api_key)\n",
    ")\n",
    "\n",
    "# Define the index schema\n",
    "fields = [\n",
    "    SimpleField(name=\"id\", type=SearchFieldDataType.String, key=True),\n",
    "    SearchableField(name=\"content\", type=SearchFieldDataType.String)\n",
    "]\n",
    "\n",
    "index = SearchIndex(name=index_name, fields=fields)\n",
    "\n",
    "# Check if index already exists if not, create it\n",
    "try:\n",
    "    existing_index = index_client.get_index(index_name)\n",
    "    print(f\"Index '{index_name}' already exists, using the existing index.\")\n",
    "except Exception as e:\n",
    "    # Create the index if it doesn't exist\n",
    "    print(f\"Creating new index '{index_name}'...\")\n",
    "    index_client.create_index(index)\n",
    "\n",
    "\n",
    "# Enhanced sample documents\n",
    "documents = [\n",
    "    {\"id\": \"1\", \"content\": \"Contoso Travel offers luxury vacation packages to exotic destinations worldwide.\"},\n",
    "    {\"id\": \"2\", \"content\": \"Our premium travel services include personalized itinerary planning and 24/7 concierge support.\"},\n",
    "    {\"id\": \"3\", \"content\": \"Contoso's travel insurance covers medical emergencies, trip cancellations, and lost baggage.\"},\n",
    "    {\"id\": \"4\", \"content\": \"Popular destinations include the Maldives, Swiss Alps, and African safaris.\"},\n",
    "    {\"id\": \"5\", \"content\": \"Contoso Travel provides exclusive access to boutique hotels and private guided tours.\"}\n",
    "]\n",
    "\n",
    "# Add documents to the index\n",
    "search_client.upload_documents(documents)"
   ]
  },
  {
   "cell_type": "markdown",
   "metadata": {},
   "source": [
    "A helper function `get_retrieval_context` is defined to query the index and return the top two relevant documents based on the user query:"
   ]
  },
  {
   "cell_type": "code",
   "execution_count": null,
   "metadata": {},
   "outputs": [],
   "source": [
    "def get_retrieval_context(query: str) -> str:\n",
    "    results = search_client.search(query)\n",
    "    context_strings = []\n",
    "    for result in results:\n",
    "        context_strings.append(f\"Document: {result['content']}\")\n",
    "    return \"\\n\\n\".join(context_strings) if context_strings else \"No results found\""
   ]
  },
  {
   "cell_type": "markdown",
   "metadata": {},
   "source": [
    "## Setting the Function Choice Behavior \n",
    "\n",
    "In Semantic Kernel, we have the ability to have some control of the agent choice of functions. This is done by using the `FunctionChoiceBehavior` class. \n",
    "\n",
    "The code below sets it to `Auto` which allows the agent to choose among the available functions or not choose any. \n",
    "\n",
    "This can also be set to:\n",
    "`FunctionChoiceBehavior.Required` - to require the agent to choose at least one function \n",
    "`FunctionChoiceBehavior.NoneInvoke` - instructs the agent to not choose any function. (good for testing)"
   ]
  },
  {
   "cell_type": "code",
   "execution_count": null,
   "metadata": {},
   "outputs": [],
   "source": [
    "settings = kernel.get_prompt_execution_settings_from_service_id(\"agent\")\n",
    "settings.function_choice_behavior = FunctionChoiceBehavior.Auto()\n",
    "arguments = KernelArguments(settings=settings)"
   ]
  },
  {
   "cell_type": "code",
   "execution_count": null,
   "metadata": {},
   "outputs": [],
   "source": [
    "AGENT_NAME = \"TravelAgent\"\n",
    "AGENT_INSTRUCTIONS = (\n",
    "    \"Answer travel queries using the provided tools and context. If context is provided, do not say 'I have no context for that.'\"\n",
    "\n",
    ")\n",
    "agent = ChatCompletionAgent(\n",
    "    kernel=kernel,\n",
    "    name=AGENT_NAME,\n",
    "    instructions=AGENT_INSTRUCTIONS,\n",
    "    arguments=arguments,\n",
    ")"
   ]
  },
  {
   "cell_type": "markdown",
   "metadata": {},
   "source": [
    "A helper function `get_augmented_prompt` forces a call to the plugin to build the augmented prompt. It directly calls the static plugin method:"
   ]
  },
  {
   "cell_type": "code",
   "execution_count": null,
   "metadata": {},
   "outputs": [],
   "source": [
    "async def get_augmented_prompt(query: str) -> str:\n",
    "    retrieval_context = get_retrieval_context(query)\n",
    "    return PromptPlugin.build_augmented_prompt(query, retrieval_context)"
   ]
  },
  {
   "cell_type": "markdown",
   "metadata": {},
   "source": [
    "### Running the Agent with Streaming Chat History\n",
    "The main asynchronous loop creates a chat history for the conversation and, for each user input, first adds the augmented prompt (as a system message) to the chat history so that the agent sees the retrieval context. The user message is also added, and then the agent is invoked using streaming. The output is printed as it streams in."
   ]
  },
  {
   "cell_type": "code",
   "execution_count": null,
   "metadata": {},
   "outputs": [],
   "source": [
    "from IPython.display import display, HTML\n",
    "\n",
    "\n",
    "async def main():\n",
    "    # Create a chat history.\n",
    "    chat_history = ChatHistory()\n",
    "\n",
    "    user_inputs = [\n",
    "        # Retrieval context available.\n",
    "        \"Can you explain Contoso's travel insurance coverage?\",\n",
    "        \"What is the average temperature of the Maldives?\",\n",
    "        \"What is a good cold destination offered by Contoso and what is it average temperature?\"\n",
    "        # \"What is Neural Network?\"  # No retrieval context available.\n",
    "    ]\n",
    "\n",
    "    for user_input in user_inputs:\n",
    "        # Add the user message to chat history\n",
    "        chat_history.add_user_message(user_input)\n",
    "        augmented_prompt = await get_augmented_prompt(user_input)\n",
    "        \n",
    "        chat_history.add_system_message(\n",
    "            f\"Here is relevant information to help answer the user's question: {augmented_prompt}\")\n",
    "\n",
    "\n",
    "        # Display the augmented prompt in a collapsible section\n",
    "        html_output = f\"<div style='margin-bottom:10px'>\"\n",
    "        html_output += f\"<details>\"\n",
    "        html_output += f\"<summary style='cursor:pointer; font-weight:bold; color:#0066cc;'>RAG Context (click to expand)</summary>\"\n",
    "        html_output += f\"<div style='margin:10px; padding:10px; background-color:#f8f8f8; border:1px solid #ddd; border-radius:4px; white-space:pre-wrap;'>{augmented_prompt}</div>\"\n",
    "\n",
    "        html_output += f\"</details>\"\n",
    "        html_output += f\"</div>\"\n",
    "\n",
    "        # Show user query\n",
    "        html_output += f\"<div style='margin-bottom:10px'>\"\n",
    "        html_output += f\"<div style='font-weight:bold'>User:</div>\"\n",
    "        html_output += f\"<div style='margin-left:20px'>{user_input}</div>\"\n",
    "        html_output += f\"</div>\"\n",
    "\n",
    "        agent_name: str | None = None\n",
    "        full_response = \"\"\n",
    "        function_calls = []\n",
    "        function_results = {}\n",
    "\n",
    "        # Collect the agent's response with improved content handling\n",
    "        async for content in agent.invoke_stream(chat_history):\n",
    "            if not agent_name and hasattr(content, 'name'):\n",
    "                agent_name = content.name\n",
    "\n",
    "            # Track function calls and results\n",
    "            for item in content.items:\n",
    "                if isinstance(item, FunctionCallContent):\n",
    "                    call_info = f\"Calling: {item.function_name}({item.arguments})\"\n",
    "                    function_calls.append(call_info)\n",
    "                elif isinstance(item, FunctionResultContent):\n",
    "                    result_info = f\"Result: {item.result}\"\n",
    "                    function_calls.append(result_info)\n",
    "                    # Store function results to possibly add to chat history\n",
    "                    function_results[item.function_name] = item.result\n",
    "\n",
    "            # Better content extraction - make sure we're getting the actual text\n",
    "            if hasattr(content, 'content') and content.content and content.content.strip():\n",
    "                # Check if this is a regular text message (not function related)\n",
    "                if not any(isinstance(item, (FunctionCallContent, FunctionResultContent))\n",
    "                           for item in content.items):\n",
    "                    full_response += content.content\n",
    "\n",
    "        # Add function call info to chat history\n",
    "        if function_results:\n",
    "            # Even if we have some response text, we want to make sure function results are incorporated\n",
    "            function_results_message = \"Function calls completed with the following results: \" + \\\n",
    "                str(function_results)\n",
    "            chat_history.add_system_message(function_results_message)\n",
    "\n",
    "            # Get final response from agent that incorporates the function results\n",
    "            collected_response = \"\"\n",
    "            async for content in agent.invoke_stream(chat_history):\n",
    "                if hasattr(content, 'content') and content.content and content.content.strip():\n",
    "                    collected_response += content.content\n",
    "\n",
    "            if collected_response:\n",
    "                full_response = collected_response\n",
    "\n",
    "        # Add function calls to HTML if any occurred\n",
    "        if function_calls:\n",
    "            html_output += f\"<div style='margin-bottom:10px'>\"\n",
    "            html_output += f\"<details>\"\n",
    "            html_output += f\"<summary style='cursor:pointer; font-weight:bold; color:#0066cc;'>Function Calls (click to expand)</summary>\"\n",
    "            html_output += f\"<div style='margin:10px; padding:10px; background-color:#f8f8f8; border:1px solid #ddd; border-radius:4px; white-space:pre-wrap;'>\"\n",
    "            html_output += \"<br>\".join(function_calls)\n",
    "            html_output += f\"</div></details></div>\"\n",
    "\n",
    "        # Add agent response to HTML - make sure we have a valid response\n",
    "        html_output += f\"<div style='margin-bottom:20px'>\"\n",
    "        html_output += f\"<div style='font-weight:bold'>{agent_name or 'Assistant'}:</div>\"\n",
    "        html_output += f\"<div style='margin-left:20px; white-space:pre-wrap'>{full_response}</div>\"\n",
    "        html_output += f\"</div>\"\n",
    "        html_output += \"<hr>\"\n",
    "\n",
    "        # Add agent's response to chat history\n",
    "        if full_response:\n",
    "            chat_history.add_assistant_message(full_response)\n",
    "\n",
    "        # Display formatted HTML\n",
    "        display(HTML(html_output))\n",
    "\n",
    "await main()"
   ]
  }
 ],
 "metadata": {
  "kernelspec": {
   "display_name": "venv",
   "language": "python",
   "name": "python3"
  },
  "language_info": {
   "codemirror_mode": {
    "name": "ipython",
    "version": 3
   },
   "file_extension": ".py",
   "mimetype": "text/x-python",
   "name": "python",
   "nbconvert_exporter": "python",
   "pygments_lexer": "ipython3",
   "version": "3.12.4"
  }
 },
 "nbformat": 4,
 "nbformat_minor": 2
}<|MERGE_RESOLUTION|>--- conflicted
+++ resolved
@@ -26,11 +26,7 @@
   },
   {
    "cell_type": "code",
-<<<<<<< HEAD
-   "execution_count": 4,
-=======
-   "execution_count": null,
->>>>>>> e8ee78a4
+   "execution_count": 1,
    "metadata": {},
    "outputs": [],
    "source": [
@@ -66,11 +62,7 @@
   },
   {
    "cell_type": "code",
-<<<<<<< HEAD
-   "execution_count": 5,
-=======
-   "execution_count": null,
->>>>>>> e8ee78a4
+   "execution_count": 2,
    "metadata": {},
    "outputs": [],
    "source": [
@@ -101,9 +93,8 @@
   },
   {
    "cell_type": "code",
-   "execution_count": null,
-   "metadata": {},
-<<<<<<< HEAD
+   "execution_count": 3,
+   "metadata": {},
    "outputs": [
     {
      "data": {
@@ -111,14 +102,11 @@
        "KernelPlugin(name='promptPlugin', description=None, functions={})"
       ]
      },
-     "execution_count": 6,
+     "execution_count": 3,
      "metadata": {},
      "output_type": "execute_result"
     }
    ],
-=======
-   "outputs": [],
->>>>>>> e8ee78a4
    "source": [
     "class PromptPlugin:\n",
     "    @kernel_function(\n",
@@ -139,26 +127,20 @@
   },
   {
    "cell_type": "code",
-<<<<<<< HEAD
-   "execution_count": 7,
+   "execution_count": 4,
    "metadata": {},
    "outputs": [
     {
      "data": {
       "text/plain": [
-       "KernelPlugin(name='weatherplugin', description=None, functions={'get_destination_temperature': KernelFunctionFromMethod(metadata=KernelFunctionMetadata(name='get_destination_temperature', plugin_name='weatherplugin', description='Get the average temperature for a specific travel destination.', parameters=[KernelParameterMetadata(name='destination', description=None, default_value=None, type_='str', is_required=True, type_object=<class 'str'>, schema_data={'type': 'string'}, include_in_function_choices=True)], is_prompt=False, is_asynchronous=False, return_parameter=KernelParameterMetadata(name='return', description='Returns the average temperature for the destination.', default_value=None, type_='str', is_required=True, type_object=<class 'str'>, schema_data={'type': 'string', 'description': 'Returns the average temperature for the destination.'}, include_in_function_choices=True), additional_properties={}), invocation_duration_histogram=<opentelemetry.metrics._internal.instrument._ProxyHistogram object at 0x000002162D881A90>, streaming_duration_histogram=<opentelemetry.metrics._internal.instrument._ProxyHistogram object at 0x000002162D89B0E0>, method=<bound method WeatherInfoPlugin.get_destination_temperature of <__main__.WeatherInfoPlugin object at 0x000002162D881B80>>, stream_method=None)})"
+       "KernelPlugin(name='weatherplugin', description=None, functions={'get_destination_temperature': KernelFunctionFromMethod(metadata=KernelFunctionMetadata(name='get_destination_temperature', plugin_name='weatherplugin', description='Get the average temperature for a specific travel destination.', parameters=[KernelParameterMetadata(name='destination', description=None, default_value=None, type_='str', is_required=True, type_object=<class 'str'>, schema_data={'type': 'string'}, include_in_function_choices=True)], is_prompt=False, is_asynchronous=False, return_parameter=KernelParameterMetadata(name='return', description='Returns the average temperature for the destination.', default_value=None, type_='str', is_required=True, type_object=<class 'str'>, schema_data={'type': 'string', 'description': 'Returns the average temperature for the destination.'}, include_in_function_choices=True), additional_properties={}), invocation_duration_histogram=<opentelemetry.metrics._internal.instrument._ProxyHistogram object at 0x000001A3D70A83E0>, streaming_duration_histogram=<opentelemetry.metrics._internal.instrument._ProxyHistogram object at 0x000001A3D72048C0>, method=<bound method WeatherInfoPlugin.get_destination_temperature of <__main__.WeatherInfoPlugin object at 0x000001A3D70F4E90>>, stream_method=None)})"
       ]
      },
-     "execution_count": 7,
+     "execution_count": 4,
      "metadata": {},
      "output_type": "execute_result"
     }
    ],
-=======
-   "execution_count": null,
-   "metadata": {},
-   "outputs": [],
->>>>>>> e8ee78a4
    "source": [
     "class WeatherInfoPlugin:\n",
     "    \"\"\"A Plugin that provides the average temperature for a travel destination.\"\"\"\n",
@@ -197,9 +179,31 @@
   },
   {
    "cell_type": "code",
-   "execution_count": null,
-   "metadata": {},
-   "outputs": [],
+   "execution_count": 5,
+   "metadata": {},
+   "outputs": [
+    {
+     "name": "stdout",
+     "output_type": "stream",
+     "text": [
+      "Index 'travel-documents' already exists, using the existing index.\n"
+     ]
+    },
+    {
+     "data": {
+      "text/plain": [
+       "[<azure.search.documents._generated.models._models_py3.IndexingResult at 0x1a3d8bf6ff0>,\n",
+       " <azure.search.documents._generated.models._models_py3.IndexingResult at 0x1a3d8ce4ad0>,\n",
+       " <azure.search.documents._generated.models._models_py3.IndexingResult at 0x1a3d8ce4b60>,\n",
+       " <azure.search.documents._generated.models._models_py3.IndexingResult at 0x1a3d8ce4b30>,\n",
+       " <azure.search.documents._generated.models._models_py3.IndexingResult at 0x1a3d8ce4b00>]"
+      ]
+     },
+     "execution_count": 5,
+     "metadata": {},
+     "output_type": "execute_result"
+    }
+   ],
    "source": [
     "# Initialize Azure AI Search with persistent storage\n",
     "search_service_endpoint = os.getenv(\"AZURE_SEARCH_SERVICE_ENDPOINT\")\n",
@@ -257,7 +261,7 @@
   },
   {
    "cell_type": "code",
-   "execution_count": null,
+   "execution_count": 6,
    "metadata": {},
    "outputs": [],
    "source": [
@@ -286,7 +290,7 @@
   },
   {
    "cell_type": "code",
-   "execution_count": null,
+   "execution_count": 7,
    "metadata": {},
    "outputs": [],
    "source": [
@@ -297,7 +301,7 @@
   },
   {
    "cell_type": "code",
-   "execution_count": null,
+   "execution_count": 8,
    "metadata": {},
    "outputs": [],
    "source": [
@@ -323,7 +327,7 @@
   },
   {
    "cell_type": "code",
-   "execution_count": null,
+   "execution_count": 9,
    "metadata": {},
    "outputs": [],
    "source": [
@@ -342,9 +346,81 @@
   },
   {
    "cell_type": "code",
-   "execution_count": null,
-   "metadata": {},
-   "outputs": [],
+   "execution_count": 10,
+   "metadata": {},
+   "outputs": [
+    {
+     "data": {
+      "text/html": [
+       "<div style='margin-bottom:10px'><details><summary style='cursor:pointer; font-weight:bold; color:#0066cc;'>RAG Context (click to expand)</summary><div style='margin:10px; padding:10px; background-color:#f8f8f8; border:1px solid #ddd; border-radius:4px; white-space:pre-wrap;'>Retrieved Context:\n",
+       "Document: Contoso's travel insurance covers medical emergencies, trip cancellations, and lost baggage.\n",
+       "\n",
+       "Document: Our premium travel services include personalized itinerary planning and 24/7 concierge support.\n",
+       "\n",
+       "Document: Contoso Travel provides exclusive access to boutique hotels and private guided tours.\n",
+       "\n",
+       "Document: Contoso Travel offers luxury vacation packages to exotic destinations worldwide.\n",
+       "\n",
+       "User Query: Can you explain Contoso's travel insurance coverage?\n",
+       "\n",
+       "First review the retrieved context, if this does not answer the query, try calling an available plugin functions that might give you an answer. If no context is available, say so.</div></details></div><div style='margin-bottom:10px'><div style='font-weight:bold'>User:</div><div style='margin-left:20px'>Can you explain Contoso's travel insurance coverage?</div></div><div style='margin-bottom:20px'><div style='font-weight:bold'>TravelAgent:</div><div style='margin-left:20px; white-space:pre-wrap'>Contoso's travel insurance coverage includes the following:\n",
+       "\n",
+       "1. **Medical Emergencies** - Coverage for medical expenses incurred due to emergencies while traveling.\n",
+       "2. **Trip Cancellations** - Protection against financial losses if a trip must be canceled for covered reasons.\n",
+       "3. **Lost Baggage** - Compensation for baggage that is lost during travel.\n",
+       "\n",
+       "If you have any specific questions about the coverage details, feel free to ask!</div></div><hr>"
+      ],
+      "text/plain": [
+       "<IPython.core.display.HTML object>"
+      ]
+     },
+     "metadata": {},
+     "output_type": "display_data"
+    },
+    {
+     "data": {
+      "text/html": [
+       "<div style='margin-bottom:10px'><details><summary style='cursor:pointer; font-weight:bold; color:#0066cc;'>RAG Context (click to expand)</summary><div style='margin:10px; padding:10px; background-color:#f8f8f8; border:1px solid #ddd; border-radius:4px; white-space:pre-wrap;'>Retrieved Context:\n",
+       "Document: Popular destinations include the Maldives, Swiss Alps, and African safaris.\n",
+       "\n",
+       "User Query: What is the average temperature of the Maldives?\n",
+       "\n",
+       "First review the retrieved context, if this does not answer the query, try calling an available plugin functions that might give you an answer. If no context is available, say so.</div></details></div><div style='margin-bottom:10px'><div style='font-weight:bold'>User:</div><div style='margin-left:20px'>What is the average temperature of the Maldives?</div></div><div style='margin-bottom:10px'><details><summary style='cursor:pointer; font-weight:bold; color:#0066cc;'>Function Calls (click to expand)</summary><div style='margin:10px; padding:10px; background-color:#f8f8f8; border:1px solid #ddd; border-radius:4px; white-space:pre-wrap;'>Calling: get_destination_temperature()<br>Calling: ({\")<br>Calling: (destination)<br>Calling: (\":\")<br>Calling: (Mal)<br>Calling: (dives)<br>Calling: (\"})<br>Result: The average temperature in Maldives is 82°F (28°C).</div></details></div><div style='margin-bottom:20px'><div style='font-weight:bold'>TravelAgent:</div><div style='margin-left:20px; white-space:pre-wrap'>The average temperature in the Maldives is82°F (28°C). If you have any more questions or need further information, feel free to ask!</div></div><hr>"
+      ],
+      "text/plain": [
+       "<IPython.core.display.HTML object>"
+      ]
+     },
+     "metadata": {},
+     "output_type": "display_data"
+    },
+    {
+     "data": {
+      "text/html": [
+       "<div style='margin-bottom:10px'><details><summary style='cursor:pointer; font-weight:bold; color:#0066cc;'>RAG Context (click to expand)</summary><div style='margin:10px; padding:10px; background-color:#f8f8f8; border:1px solid #ddd; border-radius:4px; white-space:pre-wrap;'>Retrieved Context:\n",
+       "Document: Contoso Travel provides exclusive access to boutique hotels and private guided tours.\n",
+       "\n",
+       "Document: Contoso Travel offers luxury vacation packages to exotic destinations worldwide.\n",
+       "\n",
+       "Document: Contoso's travel insurance covers medical emergencies, trip cancellations, and lost baggage.\n",
+       "\n",
+       "Document: Popular destinations include the Maldives, Swiss Alps, and African safaris.\n",
+       "\n",
+       "Document: Our premium travel services include personalized itinerary planning and 24/7 concierge support.\n",
+       "\n",
+       "User Query: What is a good cold destination offered by Contoso and what is it average temperature?\n",
+       "\n",
+       "First review the retrieved context, if this does not answer the query, try calling an available plugin functions that might give you an answer. If no context is available, say so.</div></details></div><div style='margin-bottom:10px'><div style='font-weight:bold'>User:</div><div style='margin-left:20px'>What is a good cold destination offered by Contoso and what is it average temperature?</div></div><div style='margin-bottom:10px'><details><summary style='cursor:pointer; font-weight:bold; color:#0066cc;'>Function Calls (click to expand)</summary><div style='margin:10px; padding:10px; background-color:#f8f8f8; border:1px solid #ddd; border-radius:4px; white-space:pre-wrap;'>Calling: get_destination_temperature()<br>Calling: ({\"de)<br>Calling: (stina)<br>Calling: (tion\":)<br>Calling: ( \"Sw)<br>Calling: (iss A)<br>Calling: (lps\"})<br>Calling: get_destination_temperature()<br>Calling: ({\"de)<br>Calling: (stina)<br>Calling: (tion\":)<br>Calling: ( \"Af)<br>Calling: (rican)<br>Calling: ( safar)<br>Calling: (is\"})<br>Result: The average temperature in Swiss Alps is 45°F (7°C).<br>Result: The average temperature in African safaris is 75°F (24°C).</div></details></div><div style='margin-bottom:20px'><div style='font-weight:bold'>TravelAgent:</div><div style='margin-left:20px; white-space:pre-wrap'>A good cold destination offered by Contoso Travel is the **Swiss Alps**, where the average temperature is45°F (7°C). If you have more questions or need assistance with anything else, feel free to ask!</div></div><hr>"
+      ],
+      "text/plain": [
+       "<IPython.core.display.HTML object>"
+      ]
+     },
+     "metadata": {},
+     "output_type": "display_data"
+    }
+   ],
    "source": [
     "from IPython.display import display, HTML\n",
     "\n",
